--- conflicted
+++ resolved
@@ -18,23 +18,12 @@
 load('@gmaven_rules//:gmaven.bzl', 'gmaven_rules')
 gmaven_rules()
 
-<<<<<<< HEAD
-# Set ANDROID_HOME environment variable to location of your Android SDK
-# i.e. on macOS with Android Studio this would be "$HOME/Library/Android/sdk"
-android_sdk_repository(
-    name = "androidsdk",
-    # specify params to have reproducible builds
-    # by default bazel uses the latest available versions
-    # api_level = <…>,
-    # build_tools_version = <…>,
-=======
 # Android SDK configuration. For more details, see:
 # https://docs.bazel.build/versions/master/be/android.html#android_sdk_repository
 android_sdk_repository(
     name = "androidsdk",
     api_level = 27,
     build_tools_version = "27.0.3"
->>>>>>> 2c72c1e6
 )
 
 maven_jar(
