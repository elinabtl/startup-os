--- conflicted
+++ resolved
@@ -21,10 +21,7 @@
 import java.util.Collections;
 import java.util.List;
 import java.util.stream.Collectors;
-<<<<<<< HEAD
 import java.util.stream.Stream;
-=======
->>>>>>> 935c706f
 
 /**
  * An implementation of text difference based on the Longest Common Subsequence problem (A.K.A LCS).
@@ -39,12 +36,17 @@
    * @return A list which holds all the text differences.
    */
   public static List<CharDifference> getAllTextDifferences(String first, String second) {
-<<<<<<< HEAD
     List<CharDifference> footerDifferences = getFooterDifferences(first, second);
     String firstBody = first.substring(0, first.length() - footerDifferences.size());
     String secondBody = second.substring(0, second.length() - footerDifferences.size());
     List<CharDifference> bodyDifference =
-        getDifferencesFromLCSMatrix(computeLCSMatrix(firstBody, secondBody), firstBody, secondBody);
+        getDifferencesFromLCSMatrix(
+                computeLCSMatrix(firstBody.toCharArray(), secondBody.toCharArray()),
+                firstBody.toCharArray(),
+                secondBody.toCharArray())
+            .stream()
+            .map(builder -> builder.build())
+            .collect(Collectors.toList());
     return mergeDifferences(bodyDifference, footerDifferences);
   }
 
@@ -71,19 +73,15 @@
       if (first.charAt(i) != second.charAt(j)) {
         break;
       }
-      footerDifferences.add(new CharDifference(i, first.charAt(i), DifferenceType.NO_CHANGE));
+      footerDifferences.add(
+          CharDifference.newBuilder()
+              .setIndex(i)
+              .setDifference(Character.toString(first.charAt(i)))
+              .setType(DifferenceType.NO_CHANGE)
+              .build());
     }
     Collections.reverse(footerDifferences);
     return footerDifferences;
-=======
-    return getDifferencesFromLCSMatrix(
-            computeLCSMatrix(first.toCharArray(), second.toCharArray()),
-            first.toCharArray(),
-            second.toCharArray())
-        .stream()
-        .map((builder) -> builder.build())
-        .collect(Collectors.toList());
->>>>>>> 935c706f
   }
 
   /** Create an empty matrix based on the given dimensions. */
@@ -127,7 +125,7 @@
    * @return A list of all the character differences
    */
   private static List<CharDifference.Builder> getDifferencesFromLCSMatrix(
-      int[][] lcsMatrix, char[] first, char[] second) {
+      final int[][] lcsMatrix, final char[] first, final char[] second) {
     List<CharDifference.Builder> differences = new ArrayList<>();
     int i = lcsMatrix.length - 1;
     int j = lcsMatrix[0].length - 1;
